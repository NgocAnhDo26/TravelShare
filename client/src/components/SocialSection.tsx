import React, { useState, useEffect, type FormEvent } from 'react';
import API from '@/utils/axiosInstance';
import type { IComment } from '@/types/comment';
import { Button } from '@/components/ui/button';
import { Input } from '@/components/ui/input';
import { Card } from '@/components/ui/card';
import { Heart, User as UserIcon } from 'lucide-react';
import { Separator } from '@/components/ui/separator';
import CommentItem from '@/components/CommentItem';
import { Avatar, AvatarImage, AvatarFallback } from '@/components/ui/avatar';
import { useLikeToggle } from '@/hooks/useLikeToggle';

interface AuthUser {
  _id?: string;
  userId?: string;
  username: string;
  displayName?: string;
  avatarUrl?: string;
}

interface SocialSectionProps {
  targetId: string;
  onModel: 'TravelPlan' | 'Post';
  isLiked: boolean;
  likesCount: number;
  initialCommentsCount: number;
<<<<<<< HEAD
  initialIsLiked?: boolean;
=======
  handleToggleLike: (e: React.MouseEvent) => void;
>>>>>>> a0661ee9
  currentUser?: AuthUser | null;
}

const SocialSection: React.FC<SocialSectionProps> = ({
  targetId,
  onModel,
  isLiked,
  likesCount,
  handleToggleLike,
  initialCommentsCount,
  initialIsLiked = false,
  currentUser,
}) => {
  const [comments, setComments] = useState<IComment[]>([]);
  const [commentCount, setCommentCount] = useState(initialCommentsCount);
  const [newComment, setNewComment] = useState('');
  const [isPosting, setIsPosting] = useState(false);

  // Determine the API path based on the model
  const apiPath = onModel === 'TravelPlan' ? '/plans' : '/posts';

  // Use the like toggle hook for like functionality
  const { isLiked, likesCount, handleToggleLike } = useLikeToggle({
    targetId,
    initialIsLiked,
    initialLikesCount,
    onModel,
    apiPath,
  });

  useEffect(() => {
    const fetchComments = async () => {
      if (!targetId || !onModel) return;
      try {
        const response = await API.get<IComment[]>('/comments', {
          params: { targetId, onModel },
        });
        setComments(response.data);
        setCommentCount(response.data.length);
      } catch (err) {
        console.error('Failed to fetch comments:', err);
      }
    };
    fetchComments();
  }, [targetId, onModel]);

  const handleAddComment = async (e: FormEvent) => {
    e.preventDefault();
    if (!newComment.trim()) return;

    if (!currentUser) {
      alert('Please log in to post a comment.');
      return;
    }

    setIsPosting(true);
    try {
      const response = await API.post<IComment>('/comments', {
        content: newComment,
        targetId,
        onModel,
      });
      setComments((prev) => [response.data, ...prev]);
      setCommentCount((prev) => prev + 1);
      setNewComment('');
    } catch (error: unknown) {
      const errorMessage =
        error instanceof Error &&
        'response' in error &&
        typeof error.response === 'object' &&
        error.response !== null &&
        'data' in error.response &&
        typeof error.response.data === 'object' &&
        error.response.data !== null &&
        'error' in error.response.data &&
        typeof error.response.data.error === 'string'
          ? error.response.data.error
          : 'Could not post comment. Please try again.';
      alert(errorMessage);
    } finally {
      setIsPosting(false);
    }
  };

  const handleDeleteComment = (commentId: string) => async () => {
    const originalComments = [...comments];
    setComments((prev) => prev.filter((c) => c._id !== commentId));
    setCommentCount((prev) => prev - 1);

    try {
      await API.delete(`/comments/${commentId}`);
    } catch (error: unknown) {
      const errorMessage =
        error instanceof Error &&
        'response' in error &&
        typeof error.response === 'object' &&
        error.response !== null &&
        'data' in error.response &&
        typeof error.response.data === 'object' &&
        error.response.data !== null &&
        'error' in error.response.data &&
        typeof error.response.data.error === 'string'
          ? error.response.data.error
          : 'Failed to delete comment.';
      alert(errorMessage);
      setComments(originalComments);
      setCommentCount((prev) => prev + 1);
    }
  };

  const currentUserId = currentUser?._id || currentUser?.userId;

  return (
    <Card className='flex flex-col gap-2 mt-4 border shadow-sm py-3'>
      <div className='flex items-center gap-4 mx-4'>
      <Button
          variant='ghost'
          aria-label={isLiked ? 'Unlike this trip' : 'Like this trip'}
          className={`transition-colors hover:bg-red-50 focus:bg-red-50 ${
<<<<<<< HEAD
            isLiked
              ? 'text-red-600 hover:text-red-700'
              : 'text-gray-600 hover:text-red-600'
          }`}
          onClick={handleToggleLike}
        >
          <Heart className={isLiked ? 'fill-current' : ''} /> Like
=======
            isLiked ? 'text-red-600 hover:text-red-700' : 'text-gray-600 hover:text-red-600'
          }`}
          onClick={handleToggleLike}
        >
          <Heart
            size={18}
            className='mr-2'
            fill={isLiked ? 'currentColor' : 'none'}
          />
          <span className='font-medium'>{isLiked ? 'Liked' : 'Like'}</span>
>>>>>>> a0661ee9
        </Button>
        <Separator orientation='vertical' />
        <span className='text-sm text-gray-500'>{likesCount} likes</span>
        <span className='text-sm text-gray-500'>•</span>
        <span className='text-sm text-gray-500'>{commentCount} comments</span>
      </div>

      <Separator />

      <div className='space-y-6 px-6 py-4'>
        {comments.map((comment) => (
          <CommentItem
            key={comment._id}
            comment={comment}
            isAuthor={comment.user._id === currentUserId}
            onDelete={handleDeleteComment(comment._id)}
          />
        ))}
      </div>

      <Separator />

      <form
        className='flex items-center gap-2 px-6 my-2'
        onSubmit={handleAddComment}
      >
        <Avatar>
          {currentUser ? (
            <>
              <AvatarImage
                src={currentUser.avatarUrl || '/default-avatar.png'}
                alt={currentUser.username}
              />
              <AvatarFallback>
                {currentUser.displayName?.charAt(0).toUpperCase() ||
                  currentUser.username.charAt(0).toUpperCase()}
              </AvatarFallback>
            </>
          ) : (
            <AvatarFallback>
              <UserIcon className='h-5 w-5 text-gray-500' />
            </AvatarFallback>
          )}
        </Avatar>
        <Input
          type='text'
          className='flex-1 ml-2'
          placeholder='Add a comment...'
          value={newComment}
          onChange={(e) => setNewComment(e.target.value)}
          disabled={isPosting}
        />
        <Button
          type='submit'
          className='text-sm font-medium'
          disabled={isPosting || !newComment.trim()}
        >
          {isPosting ? 'Posting...' : 'Post'}
        </Button>
      </form>
    </Card>
  );
};

export default SocialSection;<|MERGE_RESOLUTION|>--- conflicted
+++ resolved
@@ -21,23 +21,16 @@
 interface SocialSectionProps {
   targetId: string;
   onModel: 'TravelPlan' | 'Post';
-  isLiked: boolean;
-  likesCount: number;
+  initialLikesCount: number;
   initialCommentsCount: number;
-<<<<<<< HEAD
   initialIsLiked?: boolean;
-=======
-  handleToggleLike: (e: React.MouseEvent) => void;
->>>>>>> a0661ee9
   currentUser?: AuthUser | null;
 }
 
 const SocialSection: React.FC<SocialSectionProps> = ({
   targetId,
   onModel,
-  isLiked,
-  likesCount,
-  handleToggleLike,
+  initialLikesCount,
   initialCommentsCount,
   initialIsLiked = false,
   currentUser,
@@ -144,20 +137,13 @@
   return (
     <Card className='flex flex-col gap-2 mt-4 border shadow-sm py-3'>
       <div className='flex items-center gap-4 mx-4'>
-      <Button
+        <Button
           variant='ghost'
           aria-label={isLiked ? 'Unlike this trip' : 'Like this trip'}
           className={`transition-colors hover:bg-red-50 focus:bg-red-50 ${
-<<<<<<< HEAD
             isLiked
               ? 'text-red-600 hover:text-red-700'
               : 'text-gray-600 hover:text-red-600'
-          }`}
-          onClick={handleToggleLike}
-        >
-          <Heart className={isLiked ? 'fill-current' : ''} /> Like
-=======
-            isLiked ? 'text-red-600 hover:text-red-700' : 'text-gray-600 hover:text-red-600'
           }`}
           onClick={handleToggleLike}
         >
@@ -167,7 +153,6 @@
             fill={isLiked ? 'currentColor' : 'none'}
           />
           <span className='font-medium'>{isLiked ? 'Liked' : 'Like'}</span>
->>>>>>> a0661ee9
         </Button>
         <Separator orientation='vertical' />
         <span className='text-sm text-gray-500'>{likesCount} likes</span>
