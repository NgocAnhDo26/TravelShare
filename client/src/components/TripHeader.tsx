--- conflicted
+++ resolved
@@ -604,12 +604,7 @@
                         filter: isLiked
                           ? 'drop-shadow(0 0 4px #f87171)'
                           : undefined,
-<<<<<<< HEAD
                         transition: 'color 0.05s, fill 0.05s, filter 0.05s',
-=======
-                        transition:
-                          'color 0.05s, fill 0.05s, filter 0.05s',
->>>>>>> a0661ee9
                       }}
                     />
                     <span className='font-medium'>{likesCount}</span>
