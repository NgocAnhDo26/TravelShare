import RegisterPage from './route/register/page';
import LoginPage from './route/login/page';
import ForgotPasswordPage from './route/forgot-password/page';
import ResetPasswordPage from './route/reset-password/page';
import UserProfilePage from './route/UserProfilePage/page';
import TripPlanningPage from './route/trip-planning/page';
import PlanEditorPage from './route/PlanEditorPage/page';
import ItineraryPage from './route/itinerary/page';
import MainPage from './route/main/page';
import SearchPage from './route/search/page';
import NotFound from './utils/404';
import { Toaster } from 'react-hot-toast';
<<<<<<< HEAD
=======
import { BookmarkProvider } from './context/BookmarkContext';
import './App.css';

>>>>>>> a0370a74
import { BrowserRouter, Routes, Route } from 'react-router-dom';
import { AuthProvider } from './context/AuthProvider';
import { SocketProvider } from './context/SocketProvider';
import ProtectedRoute from './components/ProtectedRoute';
import FeedLayout from './components/SidebarLayout/FeedLayout';
import PostEditor from './components/PostEditor';
import DiscoverPage from './route/DiscoverPage/page';
import PostDetailsPage from './route/PostDetailsPage/page';
<<<<<<< HEAD
import './App.css';
=======
import NotificationPage from './route/notifications/page';
import BookmarksPage from './route/BookmarksPage/page';
>>>>>>> a0370a74

function App() {
  return (
    <BrowserRouter>
      <AuthProvider>
        <SocketProvider>
          <BookmarkProvider>
            <div>
              <Toaster />
            </div>

            <Routes>
              <Route path='/' element={<FeedLayout />}>
                {/* Public routes */}
                <Route index element={<MainPage />} />
                <Route path='register' element={<RegisterPage />} />
                <Route path='login' element={<LoginPage />} />
                <Route
                  path='forgot-password'
                  element={<ForgotPasswordPage />}
                />
                <Route path='reset-password' element={<ResetPasswordPage />} />
                <Route
                  path='plans/:planId'
                  element={<PlanEditorPage editMode={false} />}
                />
                <Route path='/explore' element={<DiscoverPage />} />
                <Route path='/search' element={<SearchPage />} />
                <Route path='/posts/:postId' element={<PostDetailsPage />} />
                <Route path='/profile/:userId' element={<UserProfilePage />} />

<<<<<<< HEAD
            {/* Protected routes */}
            <Route element={<ProtectedRoute />}>
              <Route path='profile/:userId' element={<UserProfilePage />} />
              <Route path='plans/create' element={<TripPlanningPage />} />
              <Route path='profile' element={<UserProfilePage />} />
              <Route
                path='plans/:planId/edit'
                element={<PlanEditorPage editMode={true} />}
              />
              <Route path='itinerary' element={<ItineraryPage />} />
              <Route path='/posts/create' element={<PostEditor />} />
              <Route path='test' element={<PostDetailsPage/>} />
            </Route>
=======
                {/* Protected routes */}
                <Route element={<ProtectedRoute />}>
                  <Route path='profile/:userId' element={<UserProfilePage />} />
                  <Route path='plans/create' element={<TripPlanningPage />} />
                  <Route path='profile' element={<UserProfilePage />} />
                  <Route
                    path='plans/:planId/edit'
                    element={<PlanEditorPage editMode={true} />}
                  />
                  <Route path='notifications' element={<NotificationPage />} />
                  <Route path='itinerary' element={<ItineraryPage />} />
                  <Route path='/posts/create' element={<PostEditor />} />
                  <Route path='test' element={<PostEditor />} />
                  <Route path='bookmarks' element={<BookmarksPage />} />
                </Route>
>>>>>>> a0370a74

                <Route path='*' element={<NotFound />} />
              </Route>
            </Routes>
          </BookmarkProvider>
        </SocketProvider>
      </AuthProvider>
    </BrowserRouter>
  );
}

export default App;<|MERGE_RESOLUTION|>--- conflicted
+++ resolved
@@ -10,12 +10,9 @@
 import SearchPage from './route/search/page';
 import NotFound from './utils/404';
 import { Toaster } from 'react-hot-toast';
-<<<<<<< HEAD
-=======
 import { BookmarkProvider } from './context/BookmarkContext';
 import './App.css';
 
->>>>>>> a0370a74
 import { BrowserRouter, Routes, Route } from 'react-router-dom';
 import { AuthProvider } from './context/AuthProvider';
 import { SocketProvider } from './context/SocketProvider';
@@ -24,12 +21,8 @@
 import PostEditor from './components/PostEditor';
 import DiscoverPage from './route/DiscoverPage/page';
 import PostDetailsPage from './route/PostDetailsPage/page';
-<<<<<<< HEAD
-import './App.css';
-=======
 import NotificationPage from './route/notifications/page';
 import BookmarksPage from './route/BookmarksPage/page';
->>>>>>> a0370a74
 
 function App() {
   return (
@@ -61,21 +54,6 @@
                 <Route path='/posts/:postId' element={<PostDetailsPage />} />
                 <Route path='/profile/:userId' element={<UserProfilePage />} />
 
-<<<<<<< HEAD
-            {/* Protected routes */}
-            <Route element={<ProtectedRoute />}>
-              <Route path='profile/:userId' element={<UserProfilePage />} />
-              <Route path='plans/create' element={<TripPlanningPage />} />
-              <Route path='profile' element={<UserProfilePage />} />
-              <Route
-                path='plans/:planId/edit'
-                element={<PlanEditorPage editMode={true} />}
-              />
-              <Route path='itinerary' element={<ItineraryPage />} />
-              <Route path='/posts/create' element={<PostEditor />} />
-              <Route path='test' element={<PostDetailsPage/>} />
-            </Route>
-=======
                 {/* Protected routes */}
                 <Route element={<ProtectedRoute />}>
                   <Route path='profile/:userId' element={<UserProfilePage />} />
@@ -88,10 +66,9 @@
                   <Route path='notifications' element={<NotificationPage />} />
                   <Route path='itinerary' element={<ItineraryPage />} />
                   <Route path='/posts/create' element={<PostEditor />} />
-                  <Route path='test' element={<PostEditor />} />
+                  <Route path='test' element={<PostDetailsPage/>} />
                   <Route path='bookmarks' element={<BookmarksPage />} />
                 </Route>
->>>>>>> a0370a74
 
                 <Route path='*' element={<NotFound />} />
               </Route>
