--- conflicted
+++ resolved
@@ -15,11 +15,8 @@
 import { BrowserRouter, Routes, Route } from 'react-router-dom';
 import { AuthProvider } from './context/AuthProvider';
 import ProtectedRoute from './components/ProtectedRoute';
-<<<<<<< HEAD
 import FeedLayout from './components/SidebarLayout/FeedLayout';
-=======
 import PostEditor from './components/PostEditor';
->>>>>>> bace2f6b
 
 function App() {
   return (
@@ -41,17 +38,6 @@
               path='plans/:planId'
               element={<PlanEditorPage editMode={false} />}
             />
-<<<<<<< HEAD
-=======
-            <Route
-              path='/plans/:planId/edit'
-              element={<PlanEditorPage editMode={true} />}
-            />
-            <Route path='/post-editor' element={<PostEditor />} />
-            <Route path='/itinerary' element={<ItineraryPage />} />
-            <Route path='/test' element={<PostEditor />} />
-          </Route>
->>>>>>> bace2f6b
 
             {/* Protected routes */}
             <Route element={<ProtectedRoute />}>
@@ -69,7 +55,8 @@
                 element={<PlanEditorPage editMode={true} />}
               />
               <Route path='itinerary' element={<ItineraryPage />} />
-              <Route path='test' element={<ItineraryPage />} />
+              <Route path='post-editor' element={<PostEditor />} />
+              <Route path='test' element={<PostEditor />} />
             </Route>
 
             <Route path='*' element={<NotFound />} />
