--- conflicted
+++ resolved
@@ -1,78 +1,18 @@
-<<<<<<< HEAD
-import RegisterPage from "./route/register/page";
-import LoginPage from "./route/login/page";
-import ForgotPasswordPage from "./route/forgot-password/page";
-import ResetPasswordPage from "./route/reset-password/page";
-import UserProfilePage from "./route/UserProfilePage/page";
-import OtherProfilePage from "./route/OtherProfilePage/page";
-import TripPlanningPage from "./route/trip-planning/page";
-import ItineraryPage from "./route/itinerary/page";
-import AddItineraryPage from "./route/add-itinerary/page";
-import EditItineraryPage from "./route/edit-itinerary/page";
-import NotFound from "./utils/404";
-import { Toaster } from "react-hot-toast";
-import "./App.css";
-import { BrowserRouter, Routes, Route } from "react-router";
-
-function App() {
-	return (
-		<>
-			<div>
-				<Toaster />
-			</div>
-			<BrowserRouter>
-				<Routes>
-					<Route path="/register" element={<RegisterPage />} />
-					<Route
-						path="/forgot-password"
-						element={<ForgotPasswordPage />}
-					/>
-					<Route
-						path="/reset-password"
-						element={<ResetPasswordPage />}
-					></Route>
-					<Route
-						path="/UserProfilePage"
-						element={<UserProfilePage />}
-					></Route>
-					<Route
-						path="/OtherProfilePage"
-						element={<OtherProfilePage />}
-					></Route>
-					<Route path="/" element={<LoginPage />} />
-					<Route path="/plan/create" element={<TripPlanningPage />} />
-					<Route
-						path="/itinerary/add"
-						element={<AddItineraryPage></AddItineraryPage>}
-					></Route>
-					<Route
-						path="/itinerary/edit"
-						element={<EditItineraryPage></EditItineraryPage>}
-					></Route>
-					<Route
-						path="/itinerary"
-						element={<ItineraryPage></ItineraryPage>}
-					></Route>
-					{/* Test route for components */}
-					<Route
-						path="/test"
-						element={<ItineraryPage></ItineraryPage>}
-					/>
-					<Route path="*" element={<NotFound />} />
-				</Routes>
-			</BrowserRouter>
-		</>
-	);
-=======
 import RegisterPage from './route/register/page';
 import LoginPage from './route/login/page';
 import ForgotPasswordPage from './route/forgot-password/page';
 import ResetPasswordPage from './route/reset-password/page';
 import UserProfilePage from './route/UserProfilePage/page';
 import OtherProfilePage from './route/OtherProfilePage/page';
+import TripPlanningPage from './route/trip-planning/page';
 import PlanEditorPage from './route/PlanEditorPage/page';
+import ItineraryPage from './route/itinerary/page';
+import AddItineraryPage from './route/add-itinerary/page';
+import EditItineraryPage from './route/edit-itinerary/page';
+import NotFound from './utils/404'; // Using the component is better than a simple div
 import { Toaster } from 'react-hot-toast';
 import './App.css';
+
 import { BrowserRouter, Routes, Route } from 'react-router-dom';
 import GlobalNavigation from './components/navigation';
 import { AuthProvider } from './context/AuthProvider';
@@ -80,6 +20,7 @@
 function App() {
   return (
     <>
+      {/* The structure from the 'dev' branch is used as it includes the AuthProvider and GlobalNavigation */}
       <BrowserRouter>
         <AuthProvider>
           <GlobalNavigation />
@@ -91,10 +32,7 @@
             <Route path='/register' element={<RegisterPage />} />
             <Route path='/login' element={<LoginPage />} />
             <Route path='/forgot-password' element={<ForgotPasswordPage />} />
-            <Route
-              path='/reset-password'
-              element={<ResetPasswordPage />}
-            ></Route>
+            <Route path='/reset-password' element={<ResetPasswordPage />} />
             <Route path='/profile' element={<UserProfilePage />}>
               <Route index element={<UserProfilePage />} />
               <Route path=':userId' element={<UserProfilePage />} />
@@ -106,15 +44,22 @@
             <Route
               path='/plans/:id'
               element={<PlanEditorPage editMode={false} />}
-            ></Route>
+            />
             <Route path='/' element={<LoginPage />} />
-            <Route path='*' element={<div>404 Not Found</div>} />
+
+            <Route path='/plan/create' element={<TripPlanningPage />} />
+            <Route path='/itinerary' element={<ItineraryPage />} />
+            <Route path='/itinerary/add' element={<AddItineraryPage />} />
+            <Route path='/itinerary/edit' element={<EditItineraryPage />} />
+
+            <Route path='/test' element={<ItineraryPage />} />
+
+            <Route path='*' element={<NotFound />} />
           </Routes>
         </AuthProvider>
       </BrowserRouter>
     </>
   );
->>>>>>> 94392033
 }
 
 export default App;