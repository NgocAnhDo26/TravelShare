--- conflicted
+++ resolved
@@ -8,7 +8,6 @@
 import PlanEditorPage from './route/PlanEditorPage/page';
 import ItineraryPage from './route/itinerary/page';
 import MainPage from './route/main/page';
-// import FavoritesPage from './route/favorites/page'; // Remove static import
 import NotFound from './utils/404';
 import { Toaster } from 'react-hot-toast';
 import './App.css';
@@ -16,14 +15,7 @@
 import { BrowserRouter, Routes, Route } from 'react-router-dom';
 import { AuthProvider } from './context/AuthProvider';
 import ProtectedRoute from './components/ProtectedRoute';
-<<<<<<< HEAD
-import React from 'react';
-
-// Lazy import FavoritesPage
-const FavoritesPage = React.lazy(() => import('./route/favorites/page'));
-=======
 import FeedLayout from './components/SidebarLayout/FeedLayout';
->>>>>>> f8c8d4cd
 
 function App() {
   return (
@@ -34,61 +26,26 @@
         </div>
 
         <Routes>
-<<<<<<< HEAD
-          {/* Public routes */}
-          <Route path='/' element={<MainPage />} />
-          <Route path='/register' element={<RegisterPage />} />
-          <Route path='/login' element={<LoginPage />} />
-          <Route path='/forgot-password' element={<ForgotPasswordPage />} />
-          <Route path='/reset-password' element={<ResetPasswordPage />} />
-
-          {/* Protected routes */}
-          <Route element={<ProtectedRoute />}>
-            <Route path='/profile' element={<UserProfilePage />}>
-              <Route index element={<UserProfilePage />} />
-              <Route path=':userId' element={<UserProfilePage />} />
-            </Route>
-            <Route path='/favorites' element={
-              <React.Suspense fallback={<div>Loading...</div>}>
-                <FavoritesPage />
-              </React.Suspense>
-            } />
-            <Route
-              path='/other-profile/:userId'
-              element={<OtherProfilePage />}
-            />
-            <Route path='/plans/create' element={<TripPlanningPage />} />
-=======
           <Route path='/' element={<FeedLayout />}>
             {/* Public routes */}
             <Route index element={<MainPage />} />
-            <Route path='/register' element={<RegisterPage />} />
-            <Route path='/login' element={<LoginPage />} />
-            <Route path='/forgot-password' element={<ForgotPasswordPage />} />
-            <Route path='/reset-password' element={<ResetPasswordPage />} />
->>>>>>> f8c8d4cd
-            <Route
-              path='/plans/:planId'
-              element={<PlanEditorPage editMode={false} />}
-            />
+            <Route path='register' element={<RegisterPage />} />
+            <Route path='login' element={<LoginPage />} />
+            <Route path='forgot-password' element={<ForgotPasswordPage />} />
+            <Route path='reset-password' element={<ResetPasswordPage />} />
+            <Route path='plans/:planId' element={<PlanEditorPage editMode={false} />} />
 
             {/* Protected routes */}
             <Route element={<ProtectedRoute />}>
-              <Route path='/profile' element={<UserProfilePage />}>
+              <Route path='profile' element={<UserProfilePage />}>
                 <Route index element={<UserProfilePage />} />
                 <Route path=':userId' element={<UserProfilePage />} />
               </Route>
-              <Route
-                path='/other-profile/:userId'
-                element={<OtherProfilePage />}
-              />
-              <Route path='/plans/create' element={<TripPlanningPage />} />
-              <Route
-                path='/plans/:planId/edit'
-                element={<PlanEditorPage editMode={true} />}
-              />
-              <Route path='/itinerary' element={<ItineraryPage />} />
-              <Route path='/test' element={<ItineraryPage />} />
+              <Route path='other-profile/:userId' element={<OtherProfilePage />} />
+              <Route path='plans/create' element={<TripPlanningPage />} />
+              <Route path='plans/:planId/edit' element={<PlanEditorPage editMode={true} />} />
+              <Route path='itinerary' element={<ItineraryPage />} />
+              <Route path='test' element={<ItineraryPage />} />
             </Route>
 
             <Route path='*' element={<NotFound />} />
