import { Card } from '@/components/ui/card';
import { Skeleton } from '@/components/ui/skeleton';
import React, { useEffect, useState } from 'react';
import type { Trip, IPlanItem } from '@/types/trip';
import ItinerarySection from '@/components/ItinerarySection';
import TripHeader from '@/components/TripHeader';
import SocialSection from '@/components/SocialSection';
import { useParams, useNavigate } from 'react-router-dom';
import API from '@/utils/axiosInstance';
import { useAuth } from '@/context/AuthContext';
import toast from 'react-hot-toast';
import { getActualEditMode } from '@/utils/planPermissions';
import type { Destination } from '@/types/destination';
import { useLikeToggle } from '@/hooks/useLikeToggle';

function toDestination(raw: unknown): Destination | undefined {
  if (!raw || typeof raw !== 'object') return undefined;
  const r = raw as Record<string, unknown>;
  return {
    id: typeof r.placeId === 'string' ? r.placeId : '',
    type: 'Geography',
    entityType: typeof r.entityType === 'string' ? r.entityType : '',
    address: {
      municipality: typeof r.municipality === 'string' ? r.municipality : '',
      countrySecondarySubdivision:
        typeof r.countrySecondarySubdivision === 'string'
          ? r.countrySecondarySubdivision
          : '',
      countrySubdivision:
        typeof r.countrySubdivision === 'string' ? r.countrySubdivision : '',
      countrySubdivisionName:
        typeof r.countrySubdivisionName === 'string'
          ? r.countrySubdivisionName
          : '',
      countrySubdivisionCode:
        typeof r.countrySubdivisionCode === 'string'
          ? r.countrySubdivisionCode
          : '',
      countryCode: typeof r.countryCode === 'string' ? r.countryCode : '',
      country: typeof r.country === 'string' ? r.country : '',
      countryCodeISO3:
        typeof r.countryCodeISO3 === 'string' ? r.countryCodeISO3 : '',
      freeformAddress: typeof r.address === 'string' ? r.address : '',
    },
    position: {
      lat:
        typeof r.coordinates === 'object' &&
        r.coordinates &&
        'lat' in r.coordinates
          ? ((r.coordinates as { lat?: number }).lat ?? 0)
          : 0,
      lon:
        typeof r.coordinates === 'object' &&
        r.coordinates &&
        'lng' in r.coordinates
          ? ((r.coordinates as { lng?: number }).lng ?? 0)
          : 0,
    },
    viewport: (r.viewport ?? undefined) as Destination['viewport'],
    boundingBox: (r.boundingBox ?? undefined) as Destination['boundingBox'],
    dataSources:
      r.dataSources &&
      typeof r.dataSources === 'object' &&
      !Array.isArray(r.dataSources)
        ? (r.dataSources as Record<string, unknown>)
        : undefined,
  };
}

const PlanEditorPage: React.FC<{ editMode?: boolean }> = ({
  editMode = false,
}) => {
  const { planId } = useParams();
  const navigate = useNavigate();
  const { user } = useAuth();
  const [planData, setPlanData] = useState<Trip | null>(null);
  const [isLoading, setIsLoading] = useState(true);
  const [actualEditMode, setActualEditMode] = useState(editMode);

  useEffect(() => {
    console.log('PlanEditorPage useEffect triggered:', {
      planId,
      user,
      editMode,
    });

    const fetchTripData = async () => {
      try {
        setIsLoading(true);
        console.log('Fetching plan data for planId:', planId);
        const { data } = await API.get(`/plans/${planId}`);
        console.log('Plan data received:', data);
        setPlanData(data);

        // Validate if user can edit this plan
        const canEdit = getActualEditMode(editMode, data, user);
        console.log('Can edit check:', {
          editMode,
          canEdit,
          user: user?.userId,
          planAuthor: data.author,
        });

        if (editMode && !canEdit) {
          toast.error('You can only edit your own plans');
          setActualEditMode(false);
          // Redirect to view-only mode
          navigate(`/plans/${planId}`, { replace: true });
        } else {
          setActualEditMode(canEdit);
        }
      } catch (error) {
        console.error('Error fetching plan:', error);
        toast.error('Failed to load plan');
        navigate('/itinerary');
      } finally {
        setIsLoading(false);
      }
    };

    // Fetch data if we have a planId, regardless of user state
    // The user can be null (not logged in) and we should still show public plans
    if (planId) {
      fetchTripData();
    }
  }, [planId, user, editMode, navigate]);

<<<<<<< HEAD
  // It's initialized with data from the plan and provides the live state
  const { isLiked, likesCount } = useLikeToggle({
=======
  // This hook is now the single source of truth for the like state.
  const { isLiked, likesCount, handleToggleLike } = useLikeToggle({
>>>>>>> c31060e9
    targetId: planData?._id ?? '',
    initialIsLiked: planData?.isLiked ?? false,
    initialLikesCount: planData?.likesCount ?? 0,
    apiPath: '/plans',
    onModel: 'TravelPlan',
  });

  const handleTripUpdate = (updatedTrip: Trip) => {
    setPlanData(updatedTrip);
  };

  // Handle item added to a specific day
  const handleItemAdded = (dayNumber: number, item: IPlanItem) => {
    if (!planData) return;
    const updatedSchedule = planData.schedule.map((day) => {
      if (day.dayNumber === dayNumber) {
        return {
          ...day,
          items: [...day.items, item],
        };
      }
      return day;
    });

    setPlanData({
      ...planData,
      schedule: updatedSchedule,
    });
  };

  // Handle item updated in a specific day
  const handleItemUpdated = (
    dayNumber: number,
    itemId: string,
    updatedItem: IPlanItem,
  ) => {
    if (!planData) return;
    if (updatedItem.startTime && updatedItem.endTime) {
      const startDate = new Date(updatedItem.startTime)
        .toISOString()
        .split('T')[1];
      const endDate = new Date(updatedItem.endTime).toISOString().split('T')[1];
      if (startDate > endDate) {
        toast.error('Start time cannot be after end time');
        return;
      }
    }

    const updatedSchedule = planData.schedule.map((day) => {
      if (day.dayNumber === dayNumber) {
        return {
          ...day,
          items: day.items.map((item) =>
            item._id === itemId ? updatedItem : item,
          ),
        };
      }
      return day;
    });

    setPlanData({
      ...planData,
      schedule: updatedSchedule,
    });
  };

  // Handle item deleted from a specific day
  const handleItemDeleted = (dayNumber: number, itemId: string) => {
    if (!planData) return;

    const updatedSchedule = planData.schedule.map((day) => {
      if (day.dayNumber === dayNumber) {
        return {
          ...day,
          items: day.items.filter((item) => item._id !== itemId),
        };
      }
      return day;
    });

    setPlanData({
      ...planData,
      schedule: updatedSchedule,
    });
  };

<<<<<<< HEAD
  // Debug logging
  console.log('PlanEditorPage render state:', {
    isLoading,
    planData: !!planData,
    planId,
    user: !!user,
    actualEditMode,
  });

  const currentUserForSocialSection = user
    ? {
        ...user,
        _id: user.userId,
      }
    : null;
=======
  const currentUserForSocialSection = user ? {
    ...user,
    _id: user.userId,
  } : null;
>>>>>>> c31060e9

  // Show loading state – skeleton placeholders
  if (isLoading) {
    return (
      <div className='flex flex-col h-full max-w-7xl mx-auto lg:mx-8 my-8'>
        <Card className='w-full overflow-hidden pt-0'>
          {/* Cover image skeleton */}
          <Skeleton className='w-full h-72' />

          {/* Header skeleton (title, meta) */}
          <div className='p-6 space-y-4'>
            <Skeleton className='h-8 w-2/3' />
            <Skeleton className='h-4 w-1/3' />
          </div>

          {/* Itinerary skeleton */}
          <div className='p-6 space-y-6'>
            {Array.from({ length: 3 }).map((_, idx) => (
              <Skeleton key={idx} className='h-20 w-full' />
            ))}
          </div>
        </Card>
      </div>
    );
  }

  if (!planData) {
    return (
      <div className='flex flex-col h-full justify-center max-w-7xl mx-auto lg:mx-8 my-8'>
        <div className='flex items-center justify-center'>
          <div className='text-lg text-red-600'>Plan not found</div>
        </div>
      </div>
    );
  }

  // Create the data object for TripHeader, now including the live like state
  const displayTripData = {
    ...planData,
    isLiked,
    likesCount,
  };

  return (
    <div className='flex flex-col justify-center max-w-7xl mx-auto lg:mx-8 my-8'>
      <Card className='w-full overflow-hidden pt-0'>
        <TripHeader
          trip={displayTripData}
          editMode={actualEditMode}
          onTripUpdate={handleTripUpdate}
          onToggleLike={handleToggleLike} // Pass the handler down
        />
        <ItinerarySection
          itinerary={planData?.schedule || []}
          editMode={actualEditMode}
          tripId={planData._id}
          onItemAdded={handleItemAdded}
          onItemUpdated={handleItemUpdated}
          onItemDeleted={handleItemDeleted}
          itineraryDestination={toDestination(planData.destination)}
        />
      </Card>

      {!actualEditMode && planData && (
        <SocialSection
          targetId={planData._id}
          onModel='TravelPlan'
          initialCommentsCount={planData.commentsCount}
          currentUser={currentUserForSocialSection}
          // Pass the live state and handler down
          likesCount={likesCount}
          isLiked={isLiked}
          onToggleLike={handleToggleLike}
        />
      )}
    </div>
  );
};

export default PlanEditorPage;<|MERGE_RESOLUTION|>--- conflicted
+++ resolved
@@ -125,13 +125,8 @@
     }
   }, [planId, user, editMode, navigate]);
 
-<<<<<<< HEAD
-  // It's initialized with data from the plan and provides the live state
-  const { isLiked, likesCount } = useLikeToggle({
-=======
   // This hook is now the single source of truth for the like state.
   const { isLiked, likesCount, handleToggleLike } = useLikeToggle({
->>>>>>> c31060e9
     targetId: planData?._id ?? '',
     initialIsLiked: planData?.isLiked ?? false,
     initialLikesCount: planData?.likesCount ?? 0,
@@ -218,28 +213,10 @@
     });
   };
 
-<<<<<<< HEAD
-  // Debug logging
-  console.log('PlanEditorPage render state:', {
-    isLoading,
-    planData: !!planData,
-    planId,
-    user: !!user,
-    actualEditMode,
-  });
-
-  const currentUserForSocialSection = user
-    ? {
-        ...user,
-        _id: user.userId,
-      }
-    : null;
-=======
   const currentUserForSocialSection = user ? {
     ...user,
     _id: user.userId,
   } : null;
->>>>>>> c31060e9
 
   // Show loading state – skeleton placeholders
   if (isLoading) {
