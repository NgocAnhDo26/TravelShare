import React from 'react';
import { useNavigate } from 'react-router-dom';
import HeaderTabs from '@/components/HeaderTabs';
import { SearchInput } from '@/components/SearchInput';
import { useAuth } from '../../context/AuthContext';
import CreatePlanSection from './CreatePlanSection';
import FeedSection from './FeedSection';
import WelcomeSection from './WelcomeSection';
import PublicFeedPreview from './PublicFeedPreview';

const MainPage: React.FC = () => {
  const navigate = useNavigate();
  const { user, isLoading } = useAuth();

  const handleCreatePlan = () => {
    navigate('/plans/create');
  };

  const handleCreatePost = () => {
    navigate('/posts/create');
  };

  const handleLogin = () => {
    navigate('/login');
  };

  const handleRegister = () => {
    navigate('/register');
  };

  const handleCreatePost = () => {
    navigate('/post/create');
  };

  if (isLoading) {
    return (
      <div className='min-h-screen bg-gray-50 flex items-center justify-center'>
        <div className='text-center'>
          <div className='animate-spin rounded-full h-8 w-8 border-b-2 border-blue-600 mx-auto mb-4'></div>
          <p className='text-gray-600'>Loading...</p>
        </div>
      </div>
    );
  }

  return (
    <div className='flex flex-col'>
      <main className='flex-1 p-6 max-w-7xl mx-auto w-full'>
        {/* Full width search bar like Twitter */}
        <div className='mb-6'>
          <SearchInput
            placeholder='Search for travel plans, posts, or people...'
            fullWidth={true}
          />
        </div>

        <HeaderTabs
          tabs={[
            { label: 'For you', value: 'for-you', to: '/' },
            { label: 'Following', value: 'following', to: '/following' },
          ]}
        />

        {user ? (
          <>
<<<<<<< HEAD
            <CreatePlanSection
              onCreatePlan={handleCreatePlan}
              onCreatePost={handleCreatePost}
            />
=======
            <CreatePlanSection onCreatePlan={handleCreatePlan} onCreatePost={handleCreatePost} />
>>>>>>> 79495cf7
            <FeedSection />
          </>
        ) : (
          <>
            <WelcomeSection onLogin={handleLogin} onRegister={handleRegister} />
            <PublicFeedPreview onRegister={handleRegister} />
          </>
        )}
      </main>
    </div>
  );
};

export default MainPage;<|MERGE_RESOLUTION|>--- conflicted
+++ resolved
@@ -26,10 +26,6 @@
 
   const handleRegister = () => {
     navigate('/register');
-  };
-
-  const handleCreatePost = () => {
-    navigate('/post/create');
   };
 
   if (isLoading) {
@@ -63,14 +59,10 @@
 
         {user ? (
           <>
-<<<<<<< HEAD
             <CreatePlanSection
               onCreatePlan={handleCreatePlan}
               onCreatePost={handleCreatePost}
             />
-=======
-            <CreatePlanSection onCreatePlan={handleCreatePlan} onCreatePost={handleCreatePost} />
->>>>>>> 79495cf7
             <FeedSection />
           </>
         ) : (
