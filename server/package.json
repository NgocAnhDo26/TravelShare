--- conflicted
+++ resolved
@@ -26,26 +26,16 @@
     "@types/multer": "^1.4.13",
     "@types/node": "^24.0.3",
     "@types/nodemailer": "^6.4.17",
-<<<<<<< HEAD
+    "@types/supertest": "^6.0.3",
     "eslint": "^9.29.0",
     "eslint-config-prettier": "^10.1.5",
     "install": "^0.13.0",
-    "jest": "^30.0.1",
-=======
-    "@types/supertest": "^6.0.3",
-    "eslint": "^9.28.0",
-    "eslint-config-prettier": "^10.1.5",
-    "install": "^0.13.0",
-    "jest": "^29.7.0",
+    "jest": "^30.0.2",
     "mongodb-memory-server": "^10.1.4",
->>>>>>> 088045e3
     "nodemon": "^3.1.10",
     "npm": "^11.4.2",
     "prettier": "^3.5.3",
-<<<<<<< HEAD
-=======
     "supertest": "^7.1.1",
->>>>>>> 088045e3
     "ts-jest": "^29.4.0",
     "ts-node": "^10.9.2",
     "ts-node-dev": "^2.0.0",
