import { Router, Request, Response } from 'express';
import { TravelPlanController } from '../controllers/travelPlan.controllers';
import AuthJwtMiddleware from '../middlewares/authJwt';
import uploadUseCases from '../middlewares/upload';

const router = Router();

/**
 * POST /api/plans
 * Create a new travel plan
 * Requires: Authentication
 */
router.post(
  '/',
  AuthJwtMiddleware.verifyToken,
  TravelPlanController.createTravelPlan,
);

/**
 * POST /api/plans/:id/remix
 * Clone a travel plan
 * Requires: Authentication
 */
router.post(
  '/:id/remix',
  AuthJwtMiddleware.verifyToken,
  TravelPlanController.remixTravelPlan,
);

/**
 * GET /api/plans/public
 * Get public travel plans
 * Requires: Authentication
 */
router.get('/public', TravelPlanController.getPublicTravelPlans);

/**
 * GET /api/plans/feed
 * Get personalized travel plan feed for the logged-in user
 * Requires Authentication
 */
router.get(
  '/feed',
  AuthJwtMiddleware.verifyToken,
  TravelPlanController.getHomeFeed,
);

/**
 * GET /api/plans/:id
 * Get a travel plan by ID
 * Requires: Authentication
 */
router.get(
  '/:id',
<<<<<<< HEAD
=======
  AuthJwtMiddleware.optionalAuth,
>>>>>>> c31060e9
  AuthJwtMiddleware.isAuthorOrPublic,
  TravelPlanController.getTravelPlanById,
);

/**
 * GET /api/plans/author/:authorId
 * Get travel plans by author
 * Requires: Authentication
 */
router.get(
  '/author/:authorId',
<<<<<<< HEAD
=======
  AuthJwtMiddleware.optionalAuth,
>>>>>>> c31060e9
  TravelPlanController.getTravelPlansByAuthor,
);

/**
 * DELETE /api/plans/:id
 * Delete a travel plan
 * Requires: Authentication, Authorization (must be the author)
 */
router.delete(
  '/:id',
  AuthJwtMiddleware.verifyToken,
  AuthJwtMiddleware.isAuthor,
  TravelPlanController.deleteTravelPlan,
);

/**
 * @route   PUT /:id/title
 * @desc    Updates the title of a travel plan.
 * @access  Private (Requires Authentication & Authorization)
 */
router.put(
  '/:id/title',
  AuthJwtMiddleware.verifyToken,
  AuthJwtMiddleware.isAuthor,
  TravelPlanController.updateTravelPlanTitle,
);

/**
 * @route   PUT /:id/privacy
 * @desc    Updates the privacy setting of a travel plan.
 * @access  Private (Requires Authentication & Authorization)
 */
router.put(
  '/:id/privacy',
  AuthJwtMiddleware.verifyToken,
  AuthJwtMiddleware.isAuthor,
  TravelPlanController.updateTravelPlanPrivacy,
);

/**
 * @route   PUT /:id/cover-image
 * @desc    Updates the cover image of a travel plan with file upload
 * @access  Private (Requires Authentication & Authorization)
 */
router.put(
  '/:id/cover-image',
  AuthJwtMiddleware.verifyToken,
  AuthJwtMiddleware.isAuthor,
  uploadUseCases.singleFileUpload('coverImage', 'travel-plan-covers'),
  TravelPlanController.updateTravelPlanCoverImage,
);

/**
 * @route   PUT /:id/dates
 * @desc    Updates the start and end dates of a travel plan.
 * @access  Private (Requires Authentication & Authorization)
 */
router.put(
  '/:id/dates',
  AuthJwtMiddleware.verifyToken,
  AuthJwtMiddleware.isAuthor,
  TravelPlanController.updateTravelPlanDates,
);

/**
 * @route   POST /api/plans/:planId/days/:dayNumber/items
 * @desc    Add a new item to a specific day in a travel plan
 * @access  Private (Requires Authorization - Author only)
 */
router.post(
  '/:id/days/:dayNumber/items',
  AuthJwtMiddleware.verifyToken,
  AuthJwtMiddleware.isAuthor,
  TravelPlanController.addPlanItem,
);

/**
 * @route   POST /api/plans/:id/items/reorder
 * @desc    Reorder items within a specific day in a travel plan
 * @access  Private (Requires Authorization - Author only)
 */
router.post(
  '/:id/items/reorder',
  AuthJwtMiddleware.verifyToken,
  AuthJwtMiddleware.isAuthor,
  TravelPlanController.reorderItemsInDay,
);

/**
 * @route   GET /api/plans/:planId/items/:itemId
 * @desc    Get a specific item from a travel plan
 * @access  Private (Author or Public Plan)
 */
router.get(
  '/:id/items/:itemId',
  AuthJwtMiddleware.verifyToken,
  AuthJwtMiddleware.isAuthorOrPublic,
  TravelPlanController.getPlanItem,
);

/**
 * @route   PUT /api/plans/:planId/items/:itemId
 * @desc    Update a specific item in a travel plan
 * @access  Private (Requires Authorization - Author only)
 */
router.put(
  '/:id/items/:itemId',
  AuthJwtMiddleware.verifyToken,
  AuthJwtMiddleware.isAuthor,
  TravelPlanController.updatePlanItem,
);

/**
 * @route   DELETE /api/plans/:planId/items/:itemId
 * @desc    Delete a specific item from a travel plan
 * @access  Private (Requires Authorization - Author only)
 */
router.delete(
  '/:id/items/:itemId',
  AuthJwtMiddleware.verifyToken,
  AuthJwtMiddleware.isAuthor,
  TravelPlanController.deletePlanItem,
);

/**
 * @route   POST /api/plans/:id/items/move
 * @desc    Move an item from one day to another within a travel plan
 * @access  Private (Requires Authorization - Author only)
 */
router.post(
  '/:id/items/move',
  AuthJwtMiddleware.verifyToken,
  AuthJwtMiddleware.isAuthor,
  TravelPlanController.moveItemToAnotherDay,
);

export default router;<|MERGE_RESOLUTION|>--- conflicted
+++ resolved
@@ -52,10 +52,7 @@
  */
 router.get(
   '/:id',
-<<<<<<< HEAD
-=======
   AuthJwtMiddleware.optionalAuth,
->>>>>>> c31060e9
   AuthJwtMiddleware.isAuthorOrPublic,
   TravelPlanController.getTravelPlanById,
 );
@@ -67,10 +64,7 @@
  */
 router.get(
   '/author/:authorId',
-<<<<<<< HEAD
-=======
   AuthJwtMiddleware.optionalAuth,
->>>>>>> c31060e9
   TravelPlanController.getTravelPlansByAuthor,
 );
 
