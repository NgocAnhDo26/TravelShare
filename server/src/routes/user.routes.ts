import { Router } from 'express';
import {
  FollowController,
  UserController,
} from '../controllers/user.controllers';
import AuthJwtMiddleware from '../middlewares/authJwt';
import uploadUseCases from '../middlewares/upload';

const router = Router();

// --- Authenticated Routes ---
router.post(
  '/:id/follow',
  AuthJwtMiddleware.verifyToken,
  FollowController.follow,
);
router.delete(
  '/:id/unfollow',
  AuthJwtMiddleware.verifyToken,
  FollowController.unfollow,
);

router.get(
  '/followers',
  AuthJwtMiddleware.verifyToken,
  FollowController.getFollowers,
);
router.get(
  '/following',
  AuthJwtMiddleware.verifyToken,
  FollowController.getFollowing,
);
router.get(
  '/profile',
  AuthJwtMiddleware.verifyToken,
  UserController.getProfile,
);

router.get(
  '/edit-profile',
  AuthJwtMiddleware.verifyToken,
  UserController.getEditProfile,
);

<<<<<<< HEAD
router.put(
  '/edit-profile',
  AuthJwtMiddleware.verifyToken,
  uploadUseCases.singleFileUpload('avatar'),
  UserController.updateProfile,
);
=======
// --- Public Route to Get User Info ---
router.get('/me', AuthJwtMiddleware.verifyToken, UserController.getUserInfo);
router.get('/:id', UserController.getUserInfo);
>>>>>>> c4f6a1ff

export default router;<|MERGE_RESOLUTION|>--- conflicted
+++ resolved
@@ -30,11 +30,6 @@
   AuthJwtMiddleware.verifyToken,
   FollowController.getFollowing,
 );
-router.get(
-  '/profile',
-  AuthJwtMiddleware.verifyToken,
-  UserController.getProfile,
-);
 
 router.get(
   '/edit-profile',
@@ -42,17 +37,18 @@
   UserController.getEditProfile,
 );
 
-<<<<<<< HEAD
 router.put(
   '/edit-profile',
   AuthJwtMiddleware.verifyToken,
   uploadUseCases.singleFileUpload('avatar'),
   UserController.updateProfile,
 );
-=======
-// --- Public Route to Get User Info ---
-router.get('/me', AuthJwtMiddleware.verifyToken, UserController.getUserInfo);
-router.get('/:id', UserController.getUserInfo);
->>>>>>> c4f6a1ff
+
+// --- Public Routes ---
+router.get(
+  '/:id/profile',
+  UserController.getProfile,
+);
+
 
 export default router;