--- conflicted
+++ resolved
@@ -211,7 +211,6 @@
     }
 
     try {
-<<<<<<< HEAD
       const updatedUser = await UserService.updateProfile(userId, {
         displayName,
         username,
@@ -235,20 +234,11 @@
   },
 
   getProfile: async (req: Request, res: Response) => {
-    const userId = req.user as string;
+    const userId = req.params.id;
     if (!isValidObjectId(userId)) {
       res.status(400).json({ error: 'Invalid user ID format.' });
       return;
     }
-=======
-      const userId = req.params.id || req.user;
-      if (!Types.ObjectId.isValid(userId)) {
-        res.status(400).json({ error: 'Invalid user ID format.' });
-        return;
-      }
-      console.log(userId);
-      const userInfo = await UserService.getUserInfo(userId);
->>>>>>> c4f6a1ff
 
     try {
       const userProfile = await UserService.getProfile(userId);
