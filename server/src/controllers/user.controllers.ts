import { Request, Response, NextFunction } from 'express';
import { FollowService, UserService } from '../services/user.service';
import { isValidObjectId, Types } from 'mongoose';
import { HTTP_STATUS } from '../constants/http';

/**
 * @interface IFollowController
 * @description Defines the shape of the FollowController, outlining all its methods.
 */
interface IFollowController {
  follow(req: Request, res: Response, next: NextFunction): Promise<void>;
  unfollow(req: Request, res: Response, next: NextFunction): Promise<void>;
  getFollowers(req: Request, res: Response, next: NextFunction): Promise<void>;
  getFollowing(req: Request, res: Response, next: NextFunction): Promise<void>;
}

/**
 * @const FollowController
 * @description A controller object to handle all follow-related API requests.
 */
const FollowController: IFollowController = {
  /**
   * @description Follow a user. Requires authentication.
   */
  async follow(req: Request, res: Response, next: NextFunction): Promise<void> {
    try {
      const followerId = req.user as string; // The logged-in user is the follower
      const followingId = req.params.id; // The user in the URL is being followed

      if (!followerId) {
        res
          .status(HTTP_STATUS.UNAUTHORIZED)
          .json({ message: 'You are not authorized to perform this action.' });
        return;
      }
      if (!isValidObjectId(followingId)) {
        res
          .status(HTTP_STATUS.BAD_REQUEST)
          .json({ message: 'The provided user ID has an invalid format.' });
        return;
      }

      const result = await FollowService.followUser(followerId, followingId);
      res
        .status(HTTP_STATUS.CREATED)
        .json({ message: 'User followed successfully.', data: result });
    } catch (error: any) {
      if (error.message.includes('follow yourself')) {
        res.status(HTTP_STATUS.BAD_REQUEST).json({ message: error.message });
      } else if (error.message.includes('already following')) {
        res.status(HTTP_STATUS.CONFLICT).json({ message: error.message });
      } else if (error.message.includes('do not exist')) {
        res.status(HTTP_STATUS.NOT_FOUND).json({ message: error.message });
      } else {
        next(error);
      }
    }
  },

  /**
   * @description Unfollow a user. Requires authentication.
   */
  async unfollow(
    req: Request,
    res: Response,
    next: NextFunction,
  ): Promise<void> {
    try {
      const followerId = req.user as string; // The logged-in user is the follower
      const followingId = req.params.id; // The user in the URL is being unfollowed

      if (!followerId) {
        res
          .status(HTTP_STATUS.UNAUTHORIZED)
          .json({ message: 'You are not authorized to perform this action.' });
        return;
      }
      if (!isValidObjectId(followingId)) {
        res.status(HTTP_STATUS.BAD_REQUEST).json({
          message: 'The user ID to unfollow has an invalid format.',
        });
        return;
      }

      await FollowService.unfollowUser(followerId, followingId);
      res
        .status(HTTP_STATUS.OK)
        .json({ message: 'User unfollowed successfully.' });
    } catch (error: any) {
      if (error.message.includes('not following')) {
        res.status(HTTP_STATUS.NOT_FOUND).json({ message: error.message });
      } else {
        next(error);
      }
    }
  },

  /**
   * @description Get a list of followers for a given user. Public endpoint.
   */
  async getFollowers(
    req: Request,
    res: Response,
    next: NextFunction,
  ): Promise<void> {
    try {
      const userId = req.user as string; // The logged-in user is the follower
      if (!isValidObjectId(userId)) {
        res.status(400).json({ message: 'Invalid user ID format.' });
        return;
      }

      const page = parseInt(req.query.page as string) || 1;
      const limit = parseInt(req.query.limit as string) || 20;

      const followers = await FollowService.getFollowers(userId, {
        page,
        limit,
      });
      const totalFollowers = await FollowService.getFollowerCount(userId);

      res.status(200).json({
        data: followers,
        pagination: {
          page,
          limit,
          totalPages: Math.ceil(totalFollowers / limit),
          totalItems: totalFollowers,
        },
      });
    } catch (error: any) {
      next(error);
    }
  },

  /**
   * @description Get a list of users a given user is following. Public endpoint.
   */
  async getFollowing(
    req: Request,
    res: Response,
    next: NextFunction,
  ): Promise<void> {
    try {
      const userId = req.user as string; // The logged-in user is the follower
      if (!isValidObjectId(userId)) {
        res
          .status(400)
          .json({ message: 'The provided user ID has an invalid format.' });
        return;
      }

      const page = parseInt(req.query.page as string) || 1;
      const limit = parseInt(req.query.limit as string) || 20;

      const following = await FollowService.getFollowing(userId, {
        page,
        limit,
      });
      const totalFollowing = await FollowService.getFollowingCount(userId);

      res.status(200).json({
        data: following,
        pagination: {
          page,
          limit,
          totalPages: Math.ceil(totalFollowing / limit),
          totalItems: totalFollowing,
        },
      });
    } catch (error: any) {
      next(error);
    }
  },
};

interface IUserController {
  getEditProfile(req: Request, res: Response): Promise<void>;
  updateProfile(req: Request, res: Response): Promise<void>;
<<<<<<< HEAD
  getProfile(req: Request, res: Response): Promise<void>;
=======
  getUserInfo(req: Request, res: Response, next: NextFunction): Promise<void>; // Add next for error handling
>>>>>>> 3ac721a0
}

const UserController: IUserController = {
  getEditProfile: async (req: Request, res: Response) => {
    const userId = req.user as string;
    if (!isValidObjectId(userId)) {
      res.status(400).json({ error: 'Invalid user ID format.' });
      return;
    }

    try {
      const userProfile = await UserService.getEditProfile(userId);
      res.status(200).json(userProfile);
    } catch (error: any) {
      if (error.message.includes('not found')) {
        res.status(404).json({ error: error.message });
      } else {
        console.error('Get profile error:', error);
        res.status(500).json({ error: 'Internal server error.' });
      }
    }
  },

  updateProfile: async (req: Request, res: Response) => {
    const userId = req.user as string;
    const { displayName, username, email, fileUrl } = req.body;

    if (!isValidObjectId(userId)) {
      res.status(400).json({ error: 'Invalid user ID format.' });
      return;
    }

    try {
      const updatedUser = await UserService.updateProfile(userId, {
        displayName,
        username,
        email,
        fileUrl,
      });
      res.status(200).json({
        message: 'Profile updated successfully.',
        user: updatedUser,
      });
    } catch (error: any) {
      if (error.message.includes('not found')) {
        res.status(404).json({ error: error.message });
      } else if (error.message.includes('already exists')) {
        res.status(409).json({ error: error.message });
      } else {
        console.error('Update profile error:', error);
        res.status(500).json({ error: 'Internal server error.' });
      }
    }
  },

  getProfile: async (req: Request, res: Response) => {
    const userId = req.user as string;
    if (!isValidObjectId(userId)) {
      res.status(400).json({ error: 'Invalid user ID format.' });
      return;
    }

    try {
      const userProfile = await UserService.getProfile(userId);
      res.status(200).json(userProfile);
    } catch (error: any) {
      if (error.message.includes('not found')) {
        res.status(404).json({ error: error.message });
      } else {
        console.error('Get public profile error:', error);
        res.status(500).json({ error: 'Internal server error.' });
      }
    }
  },

  getUserInfo: async (req: Request, res: Response, next: NextFunction) => {
    try {
      const userId = req.params.id;
      if (!Types.ObjectId.isValid(userId)) {
        res.status(400).json({ error: 'Invalid user ID format.' });
        return;
      }

      const userInfo = await UserService.getUserInfo(userId);

      if (!userInfo) {
        res.status(404).json({ error: 'User not found.' });
        return;
      }

      res.status(200).json(userInfo);
    } catch (error) {
      next(error);
    }
  },
};

export { FollowController, UserController };<|MERGE_RESOLUTION|>--- conflicted
+++ resolved
@@ -177,11 +177,7 @@
 interface IUserController {
   getEditProfile(req: Request, res: Response): Promise<void>;
   updateProfile(req: Request, res: Response): Promise<void>;
-<<<<<<< HEAD
   getProfile(req: Request, res: Response): Promise<void>;
-=======
-  getUserInfo(req: Request, res: Response, next: NextFunction): Promise<void>; // Add next for error handling
->>>>>>> 3ac721a0
 }
 
 const UserController: IUserController = {
@@ -256,27 +252,6 @@
       }
     }
   },
-
-  getUserInfo: async (req: Request, res: Response, next: NextFunction) => {
-    try {
-      const userId = req.params.id;
-      if (!Types.ObjectId.isValid(userId)) {
-        res.status(400).json({ error: 'Invalid user ID format.' });
-        return;
-      }
-
-      const userInfo = await UserService.getUserInfo(userId);
-
-      if (!userInfo) {
-        res.status(404).json({ error: 'User not found.' });
-        return;
-      }
-
-      res.status(200).json(userInfo);
-    } catch (error) {
-      next(error);
-    }
-  },
 };
 
 export { FollowController, UserController };