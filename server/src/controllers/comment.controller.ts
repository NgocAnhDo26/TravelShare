--- conflicted
+++ resolved
@@ -18,7 +18,7 @@
 const asyncHandler =
   (fn: AsyncHandler) => (req: Request, res: Response, next: NextFunction) => {
     Promise.resolve(fn(req, res, next)).catch(next);
-  };
+};
 
 // Helper function to extract mentions from comment content
 const extractMentions = (content: string): string[] => {
@@ -61,82 +61,12 @@
     const { onModel } = req as any;
     const { content, parentId, fileUrl: imageUrl } = req.body;
 
-<<<<<<< HEAD
-    const newComment = await CommentService.addComment(userId, targetId, onModel, { content, parentId, imageUrl });
-    
-    if (!newComment) {
-      return res.status(400).json({ message: 'Failed to create comment' });
-    }
-    
-    // Create notifications
-    try {
-      if (parentId) {
-        // This is a reply to a comment
-        const parentComment = await Comment.findById(parentId).select('user');
-        if (parentComment && parentComment.user.toString() !== userId) {
-          await NotificationService.createNotification({
-            recipient: parentComment.user.toString(),
-            actor: userId,
-            type: 'reply_comment',
-            target: { comment: parentId }
-          }, req.io);
-        }
-      } else {
-        // This is a comment on a plan or post
-        let contentOwnerId: string | null = null;
-        
-        if (onModel === 'TravelPlan') {
-          const plan = await TravelPlan.findById(targetId).select('author');
-          contentOwnerId = plan?.author?.toString() || null;
-        } else if (onModel === 'Post') {
-          const post = await Post.findById(targetId).select('authorID');
-          contentOwnerId = post?.authorID || null;
-        }
-
-        // Only create notification if the content owner is different from the commenter
-        if (contentOwnerId && contentOwnerId !== userId) {
-          const notificationType = onModel === 'TravelPlan' ? 'comment_plan' : 'comment_post';
-          const targetField = onModel === 'TravelPlan' ? { plan: targetId } : { post: targetId };
-          
-          await NotificationService.createNotification({
-            recipient: contentOwnerId,
-            actor: userId,
-            type: notificationType,
-            target: targetField
-          }, req.io);
-        }
-      }
-
-      // Handle mentions in the comment
-      const mentions = extractMentions(content || '');
-      if (mentions.length > 0) {
-        const mentionedUsers = await User.find({ username: { $in: mentions } }).select('_id').lean();
-        
-        for (const mentionedUser of mentionedUsers) {
-          const mentionedUserId = mentionedUser._id.toString();
-          if (mentionedUserId !== userId) {
-            await NotificationService.createNotification({
-              recipient: mentionedUserId,
-              actor: userId,
-              type: 'mention_in_comment',
-              target: { comment: newComment._id }
-            }, req.io);
-          }
-        }
-      }
-    } catch (notificationError) {
-      console.error('Failed to create comment notification:', notificationError);
-      // Don't fail the comment operation if notification creation fails
-    }
-
-=======
     const newComment = await CommentService.addComment(
       userId,
       targetId,
       onModel,
       { content, parentId, imageUrl },
     );
->>>>>>> c322b96d
     res.status(201).json(newComment);
   }),
 
