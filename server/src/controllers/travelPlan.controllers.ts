--- conflicted
+++ resolved
@@ -1,15 +1,11 @@
 import { Request, Response, NextFunction } from 'express';
 import { TravelPlanService } from '../services/travelPlan.service';
-<<<<<<< HEAD
 import { LikeService } from '../services/like.service';
-import { ITravelPlan } from '../models/travelPlan.model'; 
-=======
 import {
   ITravelPlan,
   ITomTomLocationBase,
   IPOILocation,
 } from '../models/travelPlan.model';
->>>>>>> 622c7fb7
 import { HTTP_STATUS } from '../constants/http';
 import { Types } from 'mongoose'; // Make sure this is imported
 
@@ -525,10 +521,7 @@
   ): Promise<void> {
     try {
       const userId = req.user as string;
-<<<<<<< HEAD
-=======
-
->>>>>>> 622c7fb7
+
       const after = req.query.after as string | undefined;
       const limit = parseInt(req.query.limit as string) || 10;
 
