import { Request, Response, NextFunction } from 'express';
import { TravelPlanService } from '../services/travelPlan.service';
import { LikeService } from '../services/like.service';
import { ITravelPlan } from '../models/travelPlan.model'; 
import { HTTP_STATUS } from '../constants/http';
import { Types } from 'mongoose'; // Make sure this is imported

/**
 * @interface ITravelPlanController
 * @description Outlines the methods for the TravelPlanController.
 */
interface ITravelPlanController {
  addPlanItem(req: Request, res: Response, next: NextFunction): Promise<void>;
  getPlanItem(req: Request, res: Response, next: NextFunction): Promise<void>;
  updatePlanItem(req: Request, res: Response, next: NextFunction): Promise<void>;
  deletePlanItem(req: Request, res: Response, next: NextFunction): Promise<void>;
  createTravelPlan(req: Request, res: Response): Promise<void>;
  getTravelPlanById(req: Request, res: Response): Promise<void>;
  getTravelPlansByAuthor(req: Request, res: Response): Promise<void>;
  getPublicTravelPlans(req: Request, res: Response): Promise<void>;
  deleteTravelPlan(req: Request, res: Response): Promise<void>;
  updateTravelPlanTitle(
    req: Request,
    res: Response,
    next: NextFunction,
  ): Promise<void>;
  updateTravelPlanPrivacy(
    req: Request,
    res: Response,
    next: NextFunction,
  ): Promise<void>;
  updateTravelPlanCoverImage(
    req: Request,
    res: Response,
    next: NextFunction,
  ): Promise<void>;
  updateTravelPlanDates(
    req: Request,
    res: Response,
    next: NextFunction,
  ): Promise<void>;

   getHomeFeed(req: Request, res: Response, next: NextFunction): Promise<void>; 
}

/**
 * @const TravelPlanController
 * @description Controller for handling travel plan-related API requests.
 */
const TravelPlanController: ITravelPlanController = {
  /**
   * Create a new travel plan
   * POST /api/plans
   * @param req - Express request object
   * @param res - Express response object
   */
  async createTravelPlan(req: Request, res: Response): Promise<void> {
    try {
      const authorId = req.user as string;

      if (!authorId) {
        res.status(HTTP_STATUS.UNAUTHORIZED).json({
          error: 'You are not authorized to perform this action.',
        });
        return;
      }

      const travelPlan = await TravelPlanService.createTravelPlan(
        {
          ...req.body,
          startDate: new Date(req.body.startDate),
          endDate: new Date(req.body.endDate),
        },
        authorId,
      );

      res.status(HTTP_STATUS.CREATED).json(travelPlan);
    } catch (error) {
      console.error('Error in createTravelPlan controller:', error);

      // Handle specific error types
      if (error instanceof Error) {
        if (error.name === 'ValidationError') {
          res.status(HTTP_STATUS.BAD_REQUEST).json({
            error: 'Please check your input and try again.',
            message: error.message,
          });
          return;
        }

        if (error.name === 'CastError') {
          res.status(HTTP_STATUS.BAD_REQUEST).json({
            error: 'Invalid ID format',
            message: error.message,
          });
          return;
        }
      }

      res.status(HTTP_STATUS.INTERNAL_SERVER_ERROR).json({
        error: 'An unexpected error occurred while creating the travel plan.',
      });
    }
  },

  /**
   * Get a travel plan by ID
   * GET /api/plans/:id
   * @param req - Express request object
   * @param res - Express response object
   */
  async getTravelPlanById(req: Request, res: Response): Promise<void> {
    try {
      const { id } = req.params;
      const userId = req.user as string;
      const travelPlan = await TravelPlanService.getTravelPlanById(id);

      if (!travelPlan) {
        res.status(HTTP_STATUS.NOT_FOUND).json({
          error: 'Travel plan not found',
        });
        return;
      }

      // Check if liked by current user
      let isLiked = false;
      if (userId) {
        isLiked = await LikeService.isLiked({
          userId: new Types.ObjectId(userId),
          targetId: new Types.ObjectId(id),
          onModel: 'TravelPlan',
        });
      }

      res.status(HTTP_STATUS.OK).json({
        ...travelPlan.toObject?.() || travelPlan,
        isLiked,
      });
    } catch (error) {
      console.error('Error in getTravelPlanById controller:', error);

      if (error instanceof Error && error.name === 'CastError') {
        res.status(HTTP_STATUS.BAD_REQUEST).json({
          error: 'Invalid travel plan ID format',
        });
        return;
      }

      res.status(HTTP_STATUS.INTERNAL_SERVER_ERROR).json({
        error: 'An unexpected error occurred while retrieving the travel plan.',
      });
    }
  },

  /**
   * Get travel plans by author
   * GET /api/plans/author/:authorId
   * @param req - Express request object
   * @param res - Express response object
   */
  async getTravelPlansByAuthor(req: Request, res: Response): Promise<void> {
    try {
      const { authorId } = req.params;
      const userId = req.user as string;
      const travelPlans = await TravelPlanService.getTravelPlansByAuthor(authorId);

      // Get all liked plan ids for this user
      let likedMap: Record<string, boolean> = {};
      if (userId && travelPlans.length > 0) {
        const likes = await LikeService.getUserLikesForTargets({
          userId: new Types.ObjectId(userId),
          targetIds: travelPlans.map((plan: any) => plan._id),
          onModel: 'TravelPlan',
        });
        likedMap = likes.reduce((acc: Record<string, boolean>, like: any) => {
          acc[like.targetId.toString()] = true;
          return acc;
        }, {});
      }

      res.status(HTTP_STATUS.OK).json(
        travelPlans.map((plan: any) => ({
          ...plan.toObject?.() || plan,
          isLiked: likedMap[plan._id.toString()] || false,
        }))
      );
    } catch (error) {
      console.error('Error in getTravelPlansByAuthor controller:', error);

      if (error instanceof Error && error.name === 'CastError') {
        res.status(HTTP_STATUS.BAD_REQUEST).json({
          error: 'Invalid author ID format',
        });
        return;
      }

      res.status(HTTP_STATUS.INTERNAL_SERVER_ERROR).json({
        error:
          'An unexpected error occurred while retrieving travel plans by author.',
      });
    }
  },

  /**
   * Get public travel plans
   */
  async getPublicTravelPlans(req: Request, res: Response): Promise<void> {
    try {
      const travelPlans = await TravelPlanService.getPublicTravelPlans();
      res.status(HTTP_STATUS.OK).json(travelPlans);
    } catch (error) {
      console.error('Error in getPublicTravelPlans controller:', error);
      res.status(HTTP_STATUS.INTERNAL_SERVER_ERROR).json({
        error:
          'An unexpected error occurred while retrieving public travel plans.',
      });
    }
  },

  /**
   * Delete a travel plan
   * DELETE /api/plans/:id
   * @param req - Express request object
   * @param res - Express response object
   */
  async deleteTravelPlan(req: Request, res: Response): Promise<void> {
    try {
      const { id } = req.params;
      const authorId = req.user as string;

      if (!authorId) {
        res.status(HTTP_STATUS.UNAUTHORIZED).json({
          error: 'You are not authorized to perform this action.',
        });
        return;
      }

      const deleted = await TravelPlanService.deleteTravelPlan(id, authorId);

      if (!deleted) {
        res.status(HTTP_STATUS.NOT_FOUND).json({
          error: 'Travel plan not found or you are not authorized to delete it',
        });
        return;
      }

      res.status(HTTP_STATUS.OK).json({
        message: 'Travel plan deleted successfully',
      });
    } catch (error) {
      console.error('Error in deleteTravelPlan controller:', error);

      if (error instanceof Error && error.name === 'CastError') {
        res.status(HTTP_STATUS.BAD_REQUEST).json({
          error: 'Invalid travel plan ID format',
        });
        return;
      }

      res.status(HTTP_STATUS.INTERNAL_SERVER_ERROR).json({
        error: 'An unexpected error occurred while deleting the travel plan.',
      });
    }
  },
  /**
   * @description Updates the general details of a specific travel plan.
   * Requires authentication to ensure the user is the author.
   * @route PUT /api/plans/:id
   */
  async updateTravelPlanTitle(
    req: Request,
    res: Response,
    next: NextFunction,
  ): Promise<void> {
    try {
      const userId = req.user as string;
      const planId = req.params.id;
      const { title } = req.body;

      if (!title) {
        res
          .status(HTTP_STATUS.BAD_REQUEST)
          .json({ message: 'Title is required.' });
        return;
      }

      const updatedPlan = await TravelPlanService.updateTravelPlanTitle(
        planId,
        userId,
        title,
      );
      res.status(HTTP_STATUS.OK).json(updatedPlan);
    } catch (error: any) {
      next(error);
    }
  },

  async updateTravelPlanPrivacy(
    req: Request,
    res: Response,
    next: NextFunction,
  ): Promise<void> {
    try {
      const userId = req.user as string;
      const planId = req.params.id;
      const { privacy } = req.body;

      if (!privacy || !['public', 'private'].includes(privacy)) {
        res.status(HTTP_STATUS.BAD_REQUEST).json({
          message: 'A valid privacy setting (public/private) is required.',
        });
        return;
      }

      const updatedPlan = await TravelPlanService.updateTravelPlanPrivacy(
        planId,
        userId,
        privacy,
      );
      res.status(HTTP_STATUS.OK).json(updatedPlan);
    } catch (error: any) {
      next(error);
    }
  },

  async updateTravelPlanCoverImage(
    req: Request,
    res: Response,
    next: NextFunction,
  ): Promise<void> {
    try {
      const userId = req.user as string;
      const planId = req.params.id;
      
      // Check if file was uploaded
      if (!req.file) {
        res
          .status(HTTP_STATUS.BAD_REQUEST)
          .json({ message: 'Cover image file is required.' });
        return;
      }

      // Get the file URL from req.file (location for S3, path for local)
      const coverImageUrl = (req.file as any).location || req.file.path;
      
      if (!coverImageUrl) {
        res
          .status(HTTP_STATUS.BAD_REQUEST)
          .json({ message: 'File upload failed.' });
        return;
      }

      const updatedPlan = await TravelPlanService.updateTravelPlanCoverImage(
        planId,
        userId,
        coverImageUrl,
      );
      res.status(HTTP_STATUS.OK).json(updatedPlan);
    } catch (error: any) {
      next(error);
    }
  },

  /**
   * Update travel plan schedule
   * PUT /api/plans/:id/schedule
   * @param req - Express request object
   * @param res - Express response object
   */
  async updateTravelPlanDates(
    req: Request,
    res: Response,
    next: NextFunction,
  ): Promise<void> {
    try {
      const userId = req.user as string;
      const planId = req.params.id;
      const { startDate, endDate } = req.body;

      if (!startDate || !endDate) {
        res
          .status(HTTP_STATUS.BAD_REQUEST)
          .json({ message: 'Both startDate and endDate are required.' });
        return;
      }

      const updatedPlan = await TravelPlanService.updateTravelPlanDates(
        planId,
        userId,
        new Date(startDate),
        new Date(endDate),
      );
      res.status(HTTP_STATUS.OK).json(updatedPlan);
    } catch (error: any) {
      next(error);
    }
  },

  async addPlanItem(req: Request, res: Response, next: NextFunction): Promise<void> {
    try {
      const { id, dayNumber } = req.params;
      const authorId = req.user as string;
      const newItem = await TravelPlanService.addPlanItem(id, parseInt(dayNumber, 10), req.body, authorId);
      res.status(HTTP_STATUS.CREATED).json({ message: 'Item added successfully!', data: newItem });
    } catch (error) {
      next(error);
    }
  },

  async getPlanItem(req: Request, res: Response, next: NextFunction): Promise<void> {
    try {
      const { id, itemId } = req.params;
      const authorId = req.user as string;
      const item = await TravelPlanService.getPlanItem(id, itemId, authorId);
      if (!item) {
        res.status(HTTP_STATUS.NOT_FOUND).json({ error: 'Item not found in this plan.' });
        return;
      }
      res.status(HTTP_STATUS.OK).json(item);
    } catch (error) {
      next(error);
    }
  },

  async updatePlanItem(req: Request, res: Response, next: NextFunction): Promise<void> {
    try {
      const { id, itemId } = req.params;
      const authorId = req.user as string;
      const updatedItem = await TravelPlanService.updatePlanItem(id, itemId, req.body, authorId);
       if (!updatedItem) {
        res.status(HTTP_STATUS.NOT_FOUND).json({ error: 'Item not found or not authorized.' });
        return;
      }
      res.status(HTTP_STATUS.OK).json({ message: 'Item updated successfully!', data: updatedItem });
    } catch (error) {
      next(error);
    }
  },

  async deletePlanItem(req: Request, res: Response, next: NextFunction): Promise<void> {
    try {
      const { id, itemId } = req.params;
      const authorId = req.user as string;
      const deleted = await TravelPlanService.deletePlanItem(id, itemId, authorId);
      if (!deleted) {
        res.status(HTTP_STATUS.NOT_FOUND).json({ error: 'Item not found or not authorized.' });
        return;
      }
      res.status(HTTP_STATUS.OK).json({ message: 'Item deleted successfully!' });
    } catch (error) {
      next(error);
    }
  },
   async getHomeFeed(req: Request, res: Response, next: NextFunction): Promise<void> {
    try {
      const userId = req.user as string;
<<<<<<< HEAD
      const page = parseInt(req.query.page as string) || 1;
      const limit = parseInt(req.query.limit as string) || 10;

      // 1. Get feed plans
      const feed = await TravelPlanService.getFeedForUser(userId, { page, limit });
=======
      
      const after = req.query.after as string | undefined;
      const limit = parseInt(req.query.limit as string) || 10;

      const feed = await TravelPlanService.getFeedForUser(userId, { limit, after });
>>>>>>> f8c8d4cd

      // 2. Get all liked plan ids for this user
      let likedMap: Record<string, boolean> = {};
      if (userId && feed.length > 0) {
        const likes = await LikeService.getUserLikesForTargets({
          userId: new Types.ObjectId(userId),
          targetIds: feed.map((plan: any) => plan._id),
          onModel: 'TravelPlan',
        });
        likedMap = likes.reduce((acc: Record<string, boolean>, like: any) => {
          acc[like.targetId.toString()] = true;
          return acc;
        }, {});
      }

      // 3. Attach isLiked to each plan
      res.status(HTTP_STATUS.OK).json(
        feed.map((plan: any) => ({
          ...plan.toObject?.() || plan,
          isLiked: likedMap[plan._id.toString()] || false,
        }))
      );
    } catch (error: any) {
      next(error);
    }
  },
};

export { TravelPlanController };<|MERGE_RESOLUTION|>--- conflicted
+++ resolved
@@ -454,26 +454,17 @@
    async getHomeFeed(req: Request, res: Response, next: NextFunction): Promise<void> {
     try {
       const userId = req.user as string;
-<<<<<<< HEAD
-      const page = parseInt(req.query.page as string) || 1;
-      const limit = parseInt(req.query.limit as string) || 10;
-
-      // 1. Get feed plans
-      const feed = await TravelPlanService.getFeedForUser(userId, { page, limit });
-=======
-      
       const after = req.query.after as string | undefined;
       const limit = parseInt(req.query.limit as string) || 10;
 
       const feed = await TravelPlanService.getFeedForUser(userId, { limit, after });
->>>>>>> f8c8d4cd
 
       // 2. Get all liked plan ids for this user
       let likedMap: Record<string, boolean> = {};
-      if (userId && feed.length > 0) {
+      if (userId && feed.data.length > 0) {
         const likes = await LikeService.getUserLikesForTargets({
           userId: new Types.ObjectId(userId),
-          targetIds: feed.map((plan: any) => plan._id),
+          targetIds: feed.data.map((plan: any) => plan._id),
           onModel: 'TravelPlan',
         });
         likedMap = likes.reduce((acc: Record<string, boolean>, like: any) => {
@@ -483,12 +474,13 @@
       }
 
       // 3. Attach isLiked to each plan
-      res.status(HTTP_STATUS.OK).json(
-        feed.map((plan: any) => ({
+      res.status(HTTP_STATUS.OK).json({
+        data: feed.data.map((plan: any) => ({
           ...plan.toObject?.() || plan,
           isLiked: likedMap[plan._id.toString()] || false,
-        }))
-      );
+        })),
+        pagination: feed.pagination,
+      });
     } catch (error: any) {
       next(error);
     }
