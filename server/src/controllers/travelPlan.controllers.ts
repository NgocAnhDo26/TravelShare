--- conflicted
+++ resolved
@@ -63,14 +63,11 @@
     res: Response,
     next: NextFunction,
   ): Promise<void>;
-<<<<<<< HEAD
-=======
   searchPlansForTagging(
     req: Request,
     res: Response,
     next: NextFunction,
   ): Promise<void>;
->>>>>>> 7bb26efa
   remixTravelPlan(req: 
     Request, 
     res: Response, 
